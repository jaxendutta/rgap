--- conflicted
+++ resolved
@@ -95,7 +95,7 @@
     }
 };
 
-<<<<<<< HEAD
+
 // Update profile information
 const updateUserProfile = async (req, res) => {
     const { user_id, email, name } = req.body;
@@ -147,9 +147,7 @@
       return res.status(500).json({ message: error.message });
     }
 };
-  
-module.exports = { signupUser, loginUser, updateUserProfile, updateUserPassword };
-=======
+
 export const deleteAccount = async (req, res) => {
     const { userId } = req.params;
 
@@ -169,4 +167,6 @@
         });
     }
 };
->>>>>>> 3cea815d
+
+  
+module.exports = { signupUser, loginUser, updateUserProfile, updateUserPassword, deleteAccount };