<<<<<<< HEAD
const express = require("express");
const cors = require("cors");
const { config } = require("../config/ports");
const pool = require("./config/db");
=======
const express = require('express');
const cors = require('cors')
const dotenv = require('dotenv');
dotenv.config();
>>>>>>> 17064b03

const app = express();

// Enhanced CORS configuration
app.use(
    cors({
        origin: [
            `http://localhost:${
                process.env.CLIENT_PORT || config.defaults.client
            }`,
            "http://localhost:3000", // Default React port
            "http://127.0.0.1:3000", // Alternative localhost
        ],
        methods: ["GET", "POST", "PUT", "DELETE"],
        credentials: true,
    })
);

// Body parsing middleware
app.use(express.json());

<<<<<<< HEAD
// Basic health check endpoint
app.get("/health", (req, res) => {
    res.json({ status: "ok" });
});

// Routes
app.use("/search", require("./routes/searchRoutes"));
app.use("/grants", require("./routes/grantRoutes"));
app.use("/recipients", require("./routes/recepientRoutes"));
=======
const PORT = process.env.PORT || 3031;
const db = require('./config/db');

// Routes
app.use('/auth', require('./routes/authRoutes'));
app.use('/search', require('./routes/searchRoutes'));
app.use('/grant', require('./routes/grantRoutes'));
app.use('/recepient', require('./routes/recepientRoutes'));

>>>>>>> 17064b03

// Error handling middleware
app.use((err, req, res, next) => {
    console.error(err.stack);
    res.status(500).json({
        error: "Something went wrong!",
        message: err.message,
    });
});

const PORT = process.env.PORT || config.defaults.server;

app.listen(PORT, () => {
    console.log(`Server running on port ${PORT}`);
    console.log(
        `Client expected at http://localhost:${
            process.env.CLIENT_PORT || config.defaults.client
        }`
    );
});

app.get("/", (req, res) => {
    const serverPort = process.env.PORT || DEFAULTS.server;
    res.send(`
        <h1>Welcome to the RGAP Server</h1>
        <p>This server provides the following endpoints:</p>
        <ul>
            <li><strong>GET /search</strong> - Search for grants and recepients</li>
            <li> ... more coming soon!</li>
        </ul>
        <p>Use the above endpoints to interact with the RGAP application.</p>
        <h2>Example Usage:</h2>
        <h3>1. Get all grants</h3>
        This fetches all grants from the database:
        <pre><code>
        curl -X GET http://localhost:${serverPort}/search/all
        </code></pre>

        <h3>2. Search for filtered grants </h3>
        This fetches grants where the research organization / institution associated had "waterloo" in its name:
        <pre><code>
        curl -X POST http://localhost:${serverPort}/search \\
        -H "Content-Type: application/json" \\
        -d '{"searchTerms":{"institute":"waterloo"},"filters":{},"sortConfig":{"field":"date","direction":"desc"}}'
        </code></pre>
    `);
});<|MERGE_RESOLUTION|>--- conflicted
+++ resolved
@@ -1,14 +1,7 @@
-<<<<<<< HEAD
 const express = require("express");
 const cors = require("cors");
 const { config } = require("../config/ports");
 const pool = require("./config/db");
-=======
-const express = require('express');
-const cors = require('cors')
-const dotenv = require('dotenv');
-dotenv.config();
->>>>>>> 17064b03
 
 const app = express();
 
@@ -30,27 +23,16 @@
 // Body parsing middleware
 app.use(express.json());
 
-<<<<<<< HEAD
 // Basic health check endpoint
 app.get("/health", (req, res) => {
     res.json({ status: "ok" });
 });
 
 // Routes
+app.use("/auth", require("./routes/authRoutes"));
 app.use("/search", require("./routes/searchRoutes"));
 app.use("/grants", require("./routes/grantRoutes"));
 app.use("/recipients", require("./routes/recepientRoutes"));
-=======
-const PORT = process.env.PORT || 3031;
-const db = require('./config/db');
-
-// Routes
-app.use('/auth', require('./routes/authRoutes'));
-app.use('/search', require('./routes/searchRoutes'));
-app.use('/grant', require('./routes/grantRoutes'));
-app.use('/recepient', require('./routes/recepientRoutes'));
-
->>>>>>> 17064b03
 
 // Error handling middleware
 app.use((err, req, res, next) => {
