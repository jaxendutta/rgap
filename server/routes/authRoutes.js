--- conflicted
+++ resolved
@@ -1,16 +1,4 @@
 // server/routes/authRoutes.js
-<<<<<<< HEAD
-const express = require('express');
-const router = express.Router();
-const { signupUser, loginUser, updateUserProfile, updateUserPassword, deleteAccount } = require('../controllers/authController');
-
-// Auth routes
-router.post('/signup', signupUser);
-router.post('/login', loginUser);
-router.delete("/delete-account/:userId", deleteAccount);
-router.put('/update-profile', updateUserProfile);
-router.put('/update-password', updateUserPassword);
-=======
 import { Router } from "express";
 const router = Router();
 import {
@@ -18,6 +6,8 @@
     loginUser,
     logout,
     deleteAccount,
+    updateUserProfile, 
+    updateUserPassword
 } from "../controllers/authController.js";
 
 // Auth routes
@@ -25,9 +15,10 @@
 router.post("/login", loginUser);
 router.post("/logout", logout);
 router.delete("/delete-account/:userId", deleteAccount);
+router.put('/update-profile', updateUserProfile);
+router.put('/update-password', updateUserPassword);
 
 // Session check endpoint
->>>>>>> c4ea822d
 router.get("/session", (req, res) => {
     // Log request cookies and session for debugging
     console.log("Session check - cookies:", req.headers.cookie);
@@ -42,4 +33,4 @@
     return res.status(401).json({ message: "Not authenticated" });
 });
 
-module.exports = router;+export default router;